--- conflicted
+++ resolved
@@ -224,14 +224,10 @@
         DataType::Float32 => Type::Float32,
         DataType::Float64 => Type::Float64,
         DataType::Decimal32(_, s) => Type::Decimal32(*s as usize),
-<<<<<<< HEAD
-        DataType::Decimal64(_, s) => Type::Decimal64(*s as usize),
-=======
         DataType::Decimal64(p, s) => match *p {
             p if p <= 9 => Type::Decimal32(*s as usize),
             _ => Type::Decimal64(*s as usize),
         },
->>>>>>> fe5e4b26
         DataType::Decimal128(p, s) => match *p {
             p if p <= 9 => Type::Decimal32(*s as usize),
             p if p <= 18 => Type::Decimal64(*s as usize),
