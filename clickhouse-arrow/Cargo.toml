--- conflicted
+++ resolved
@@ -110,12 +110,8 @@
 
 [dev-dependencies]
 criterion = { version = "0.7", features = ["async_tokio", "html_reports"] }
-<<<<<<< HEAD
-clickhouse = { version = "0.13" }
 comfy-table = "7"
-=======
 clickhouse = { version = "0.14" }
->>>>>>> 0e638f34
 tokio = { version = "1", features = ["full"] }
 
 [build-dependencies]
